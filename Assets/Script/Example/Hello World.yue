_ENV = Dorothy!

Director.entry\addChild with Node!
	\slot "Enter", -> print "on enter event"
	\slot "Exit", -> print "on exit event"
	\slot "Cleanup", -> print "on node destoyed event"
	\schedule once ->
		for i = 5, 1, -1
			print i
			sleep 1
		print "Hello World!"

-- example codes ends here, some test ui below --

_ENV = Dorothy builtin.ImGui

Director.entry\addChild with Node!
	\schedule ->
<<<<<<< HEAD
		:width,:height = App.visualSize
		SetNextWindowPos Vec2(width-250,10), "FirstUseEver"
		SetNextWindowSize Vec2(240,120), "FirstUseEver"
=======
		:width, :height = App.visualSize
		SetNextWindowPos Vec2(width - 250, 10), "FirstUseEver"
		SetNextWindowSize Vec2(240, 120), "FirstUseEver"
>>>>>>> 40ccbe33
		Begin "Hello World", "NoResize|NoSavedSettings", ->
			TextWrapped "Basic Dorothy schedule and signal function usage. View outputs in log window!"<|MERGE_RESOLUTION|>--- conflicted
+++ resolved
@@ -16,14 +16,8 @@
 
 Director.entry\addChild with Node!
 	\schedule ->
-<<<<<<< HEAD
-		:width,:height = App.visualSize
-		SetNextWindowPos Vec2(width-250,10), "FirstUseEver"
-		SetNextWindowSize Vec2(240,120), "FirstUseEver"
-=======
 		:width, :height = App.visualSize
 		SetNextWindowPos Vec2(width - 250, 10), "FirstUseEver"
 		SetNextWindowSize Vec2(240, 120), "FirstUseEver"
->>>>>>> 40ccbe33
 		Begin "Hello World", "NoResize|NoSavedSettings", ->
 			TextWrapped "Basic Dorothy schedule and signal function usage. View outputs in log window!"