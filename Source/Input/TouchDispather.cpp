--- conflicted
+++ resolved
@@ -372,11 +372,7 @@
 
 UITouchHandler::UITouchHandler()
 	: _mousePos{-1.0f, -1.0f}
-<<<<<<< HEAD
-	, _mouseWheel()
-=======
 	, _mouseWheel{Vec2::zero}
->>>>>>> a922e0b7
 	, _touchSwallowed(false)
 	, _wheelSwallowed(false)
 	, _leftButtonPressed(false)
